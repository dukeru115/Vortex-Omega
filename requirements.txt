# Core scientific computing
numpy>=1.24.0
scipy>=1.11.0
scikit-image>=0.21.0

# Numerical methods and optimization  
numba>=0.57.0
matplotlib>=3.7.0
seaborn>=0.12.0

# Configuration and data handling
PyYAML>=6.0
dataclasses-json>=0.5.9
pydantic>=2.0.0

# Testing and development
pytest>=7.4.0
pytest-cov>=4.1.0
black>=23.0.0
flake8>=6.0.0

# Optional GPU acceleration
# cupy>=12.0.0  # Uncomment for CUDA support

# Logging and monitoring
loguru>=0.7.0

# System monitoring (required for NFCS orchestrator)
psutil>=5.9.0

# FastAPI and web framework dependencies
fastapi>=0.104.0
uvicorn[standard]>=0.23.0
python-multipart>=0.0.6
websockets>=11.0.0

# Authentication and security (optional)
# python-jose[cryptography]>=3.3.0
# passlib[bcrypt]>=1.7.4

# Optional: Evolution and ML support
<<<<<<< HEAD
# torch>=2.0.0  # For future ML integration  
# optuna>=3.0.0  # For hyperparameter optimization
=======
# torch>=2.0.0  # For future ML integration
# optuna>=3.0.0  # For hyperparameter optimization

# Symbolic AI dependencies for Kamil GR specification
z3-solver>=4.12.0  # SMT solver for logical consistency
sympy>=1.12  # Symbolic mathematics
networkx>=3.0  # Graph operations for clustering
hypothesis>=6.82.0  # Property-based testing
spacy>=3.7.0  # NLP for NER
en_core_web_sm>=3.7.0  # English model for spaCy (install via python -m spacy download)
regex>=2023.0.0  # Advanced regex for parsing
lark-parser>=1.1.0  # Grammar-based parsing
scikit-learn>=1.3.0  # Clustering algorithms
>>>>>>> d717f12e
<|MERGE_RESOLUTION|>--- conflicted
+++ resolved
@@ -28,21 +28,7 @@
 # System monitoring (required for NFCS orchestrator)
 psutil>=5.9.0
 
-# FastAPI and web framework dependencies
-fastapi>=0.104.0
-uvicorn[standard]>=0.23.0
-python-multipart>=0.0.6
-websockets>=11.0.0
-
-# Authentication and security (optional)
-# python-jose[cryptography]>=3.3.0
-# passlib[bcrypt]>=1.7.4
-
 # Optional: Evolution and ML support
-<<<<<<< HEAD
-# torch>=2.0.0  # For future ML integration  
-# optuna>=3.0.0  # For hyperparameter optimization
-=======
 # torch>=2.0.0  # For future ML integration
 # optuna>=3.0.0  # For hyperparameter optimization
 
@@ -55,5 +41,4 @@
 en_core_web_sm>=3.7.0  # English model for spaCy (install via python -m spacy download)
 regex>=2023.0.0  # Advanced regex for parsing
 lark-parser>=1.1.0  # Grammar-based parsing
-scikit-learn>=1.3.0  # Clustering algorithms
->>>>>>> d717f12e
+scikit-learn>=1.3.0  # Clustering algorithms